//! [`Task`] object represents a single job with schedule.
//! Use it to create workload of different types and post it to `Scheduler`.
//!
//! Module contains everything related to [`Task`], it's [`TaskSchedule`] and [`state`](TaskStatus).
//!
use crate::{event::EventId, job::JobId, AsyncJobBoxed, Error};
use chrono::{DateTime, Local};
use cron::Schedule;
use futures::Future;
use std::{
    collections::BTreeSet,
    fmt::Display,
    pin::Pin,
    str::FromStr,
    sync::Arc,
    time::{Duration, SystemTime},
};
use tokio::sync::RwLock;
use tracing::debug;
use uuid::Uuid;

/// `Task` represents a single job with its schedule, attributes, and state.
#[derive(Clone)]
pub struct Task {
    pub(crate) id: TaskId,
    pub(crate) job: AsyncJobBoxed,
    pub(crate) schedule: TaskSchedule,
    pub(crate) state: TaskState,
    pub(crate) timeout: Option<Duration>,
}

impl Task {
    /// Creates new Task with specified schedule, job function and default [`TaskId`].
    ///
    /// # Examples
    ///
    /// ```rust
    /// use sacs::task::{CronOpts, Task, TaskSchedule};
    /// use std::time::Duration;
    ///
    /// let schedule = TaskSchedule::Cron("*/5 * * * * *".try_into().unwrap(), CronOpts::default());
    /// let task = Task::new(schedule, |id| {
    ///     Box::pin(async move {
    ///         // Actual async workload here
    ///         tokio::time::sleep(Duration::from_secs(1)).await;
    ///         // ...
    ///         println!("Job {id} finished.");
    ///         })
    ///     });
    /// ```
    pub fn new<T>(schedule: TaskSchedule, job: T) -> Self
    where
        T: 'static,
        T: FnMut(JobId) -> Pin<Box<dyn Future<Output = ()> + Send>> + Send + Sync,
    {
        Self {
            id: TaskId::new(),
            job: Arc::new(RwLock::new(Box::new(job))),
            schedule,
            state: TaskState::default(),
            timeout: None,
        }
    }

    /// Set explicit [`TaskId`] to the existing [`Task`].
    ///
    /// This method is useful if you need to know [`TaskId`] before the task was scheduled.
    ///
    /// # Note:
    /// **_If you provide explicit [`TaskId`] value, your responsibility is to ensure the uniqueness of the [`TaskId`]
    /// within instance of `Scheduler`._**
    ///
    /// This method consumes `Task` instance and returns the same instance with specified `Id`.
    /// Since [`Task`] is cloneable, this method can be used to create several identical tasks with different `TaskId`s.
    ///
    /// # Examples:
    ///
    /// ```rust
    /// use sacs::task::{CronOpts, Task, TaskId, TaskSchedule};
    /// use std::time::Duration;
    /// use uuid::Uuid;
    ///
    /// let schedule = TaskSchedule::Cron("*/5 * * * * *".try_into().unwrap(), CronOpts::default());
    /// let task1_id = Uuid::new_v4();
    /// let task_id = task1_id.clone();
    ///
    /// let task1 = Task::new(schedule.clone(), move |id| {
    ///     let task_id = task_id.clone();
    ///     Box::pin(async move {
    ///         println!("TaskId={task_id}.");
    ///         // Actual async workload here
    ///         tokio::time::sleep(Duration::from_secs(1)).await;
    ///         // ...
    ///         println!("Job {id} finished.");
    ///         })
    ///     }).with_id(task1_id);
    ///
    /// let task2 = task1.clone().with_id(Uuid::new_v4());
    ///
    /// let task3 = Task::new(schedule, |id| {
    ///     Box::pin(async move {
    ///         // Actual async workload here
    ///         tokio::time::sleep(Duration::from_secs(1)).await;
    ///         // ...
    ///         println!("Job {id} finished.");
    ///         })
    ///     }).with_id("This is abstract unique task id");
    /// ```
    pub fn with_id(self, id: impl Into<TaskId>) -> Self {
        Self {
            id: id.into(),
            ..self
        }
    }

    /// Set specific [`TaskSchedule`] to the existing [`Task`].
    ///
    /// Method is useful if you need to create a new task based on existing (not scheduled yet) [`Task`].
    ///
    /// Method consumes `Task` instance and returns the same instance with specified [`TaskSchedule`].
    /// Since [`Task`] is cloneable, this method can be used to create several identical tasks with different schedules.
    ///
    /// Be careful: [`Task::clone()`] doesn't change `TaskId`,
    /// so it's your responsibility to ensure the uniqueness of task's Id before
    /// posting it to `Scheduler`.
    /// Anyway, `Scheduler::add()` method rejects new `Task` if the same (with the same `TaskId`) is already present,
    /// even if it's finished but not removed by getting its status or by garbage collector.
    ///
    /// # Examples:
    ///
    /// ```rust
    /// use sacs::task::{Task, TaskSchedule};
    /// use std::time::Duration;
    ///
    /// let task1 = Task::new(TaskSchedule::Once, move |id| {
    ///     Box::pin(async move {
    ///         println!("Starting job {id}.");
    ///         // Actual async workload here
    ///         tokio::time::sleep(Duration::from_secs(1)).await;
    ///         // ...
    ///         println!("Job {id} finished.");
    ///         })
    ///     });
    ///
    /// let task2 = task1.clone()
    ///         .with_schedule(TaskSchedule::OnceDelayed(Duration::from_secs(5)))
    ///         .with_id("Execute once with 5s delay");
    ///
    /// let task3 = task1.clone()
    ///         .with_schedule(TaskSchedule::IntervalDelayed(
    ///             Duration::from_secs(2),
    ///             Duration::from_secs(1),
    ///         ))
    ///         .with_id("Repeats every 2s");
    /// ```
    pub fn with_schedule(self, schedule: impl Into<TaskSchedule>) -> Self {
        Self {
            schedule: schedule.into(),
            ..self
        }
    }

    /// Add execution time limit to the existing [`Task`].
    ///
    /// Method is useful to constrain execution time when long-running time is evidence of the potential issue.
    ///
    /// Method consumes `Task` instance and returns the same instance with time constraint added.
    /// Since [`Task`] is cloneable, this method can be used to create several identical tasks with different limits.
    ///
    /// Be careful: [`Task::clone()`] doesn't change `TaskId`, so it's your responsibility to ensure uniqueness of task's Id before
    /// posting it to `Scheduler`. Anyway `Scheduler::add()` method rejects new `Task` if the same (with the same `TaskId`) is already present,
    /// even if it's finished but not removed by getting it's status or by garbage collector.
    ///
    /// # Examples:
    ///
    /// ```rust
    /// use sacs::task::{Task, TaskSchedule};
    /// use std::time::Duration;
    ///
    /// let task1 = Task::new(TaskSchedule::Once, move |id| {
    ///     Box::pin(async move {
    ///         println!("Starting job {id}.");
    ///         // Actual async workload here
    ///         tokio::time::sleep(Duration::from_secs(2)).await;
    ///         // ...
    ///         println!("Job {id} finished.");
    ///         })
    ///     })
    ///     .with_timeout(Duration::from_secs(5))
    ///     .with_id("Execute once with 5s timeout, should succeed");
    ///
    /// let task2 = task1.clone()
    ///         .with_timeout(Duration::from_secs(1))
    ///         .with_id("Execute once with 1s timeout, should fail");
    /// ```
    pub fn with_timeout(self, timeout: impl Into<Duration>) -> Self {
        Self {
            timeout: Some(timeout.into()),
            ..self
        }
    }

    /// Create a new [`Task`] with a specified schedule, job function and explicit [`TaskId`].
    ///
    /// This method is useful if you need to know [`TaskId`] before a task is scheduled.
    /// Or need to use [`TaskId`] within job context: for a particular task it's TaskId is constant value,
    /// but JobId varies for each task run.
    ///
    /// # Note:
    /// **_If you provide explicit [`TaskId`] value, your responsibility is to ensure the uniqueness of the [`TaskId`]
    /// within instance of `Scheduler`._**
    ///
    /// # Examples:
    ///
    /// ```rust
    /// use sacs::task::{CronOpts, Task, TaskId, TaskSchedule};
    /// use std::time::Duration;
    /// use uuid::Uuid;
    ///
    /// let schedule = TaskSchedule::Cron("*/5 * * * * *".try_into().unwrap(), CronOpts::default());
    /// let task1_id = Uuid::new_v4();
    /// let task_id = task1_id.clone();
    ///
    /// let task1 = Task::new_with_id(schedule.clone(), move |id| {
    ///     let task_id = task_id.clone();
    ///     Box::pin(async move {
    ///         println!("TaskId={task_id}.");
    ///         // Actual async workload here
    ///         tokio::time::sleep(Duration::from_secs(1)).await;
    ///         // ...
    ///         println!("Job {id} finished.");
    ///         })
    ///     }, task1_id.into());
    ///
    /// let task2 = Task::new_with_id(schedule, |id| {
    ///     Box::pin(async move {
    ///         // Actual async workload here
    ///         tokio::time::sleep(Duration::from_secs(1)).await;
    ///         // ...
    ///         println!("Job {id} finished.");
    ///         })
    ///     }, Uuid::new_v4().into());
    /// ```
    #[deprecated(since = "0.4.2", note = "please use `with_id` method instead.")]
    pub fn new_with_id<T>(schedule: TaskSchedule, job: T, id: TaskId) -> Self
    where
        T: 'static,
        T: FnMut(JobId) -> Pin<Box<dyn Future<Output = ()> + Send>> + Send + Sync,
    {
        Self {
            id,
            job: Arc::new(RwLock::new(Box::new(job))),
            schedule,
            state: TaskState::default(),
            timeout: None,
        }
    }

    /// Returns task's [`TaskId`], it can be used to `drop` task or to get it's `status`.
    pub fn id(&self) -> TaskId {
        self.id.clone()
    }

    /// Returns [`TaskSchedule`] associated with the task.
    pub fn schedule(&self) -> TaskSchedule {
        self.schedule.clone()
    }

    /// Returns configured Tasks' timeout wrapped in `Option`.
    pub fn timeout(&self) -> Option<Duration> {
        self.timeout
    }

    /// Returns task's status.
    pub fn status(&self) -> TaskStatus {
        self.state.status()
    }
}

impl std::fmt::Debug for Task {
    fn fmt(&self, f: &mut std::fmt::Formatter<'_>) -> std::fmt::Result {
        f.debug_struct("Task")
            .field("id", &self.id)
            .field("schedule", &self.schedule)
            .field("state", &self.state)
            .field("timeout", &self.timeout)
            .finish()
    }
}

/// Unique identifier of [`Task`] which can be used to address the task in `Scheduler`.
#[derive(Debug, PartialEq, Eq, Clone, PartialOrd, Ord, Hash)]
pub struct TaskId {
    pub(crate) id: String,
}

impl TaskId {
    /// Constructs new unique `TaskId`.
    pub fn new() -> Self {
        Self {
            id: Uuid::new_v4().into(),
        }
    }
}
impl Default for TaskId {
    fn default() -> Self {
        Self::new()
    }
}

impl From<&str> for TaskId {
    fn from(value: &str) -> Self {
        Self { id: value.into() }
    }
}

impl From<String> for TaskId {
    fn from(value: String) -> Self {
        Self { id: value }
    }
}

impl From<&String> for TaskId {
    fn from(value: &String) -> Self {
        Self {
            id: value.to_owned(),
        }
    }
}

impl From<Uuid> for TaskId {
    fn from(value: Uuid) -> Self {
        Self { id: value.into() }
    }
}

impl From<&Uuid> for TaskId {
    fn from(value: &Uuid) -> Self {
        Self {
            id: value.to_string(),
        }
    }
}

impl From<TaskId> for String {
    fn from(value: TaskId) -> Self {
        value.id
    }
}

impl From<&TaskId> for String {
    fn from(value: &TaskId) -> Self {
        value.id.to_owned()
    }
}

impl Display for TaskId {
    fn fmt(&self, f: &mut std::fmt::Formatter<'_>) -> std::fmt::Result {
        write!(f, "{}", self.id)
    }
}

/// Defines task's schedule with parameters among five types: [`Once`](TaskSchedule::Once),
/// [`OnceDelayed`](TaskSchedule::OnceDelayed), [`Interval`](TaskSchedule::Interval),
/// [`IntervalDelayed`](TaskSchedule::IntervalDelayed) and [`Cron`](TaskSchedule::Cron).
///
/// ## Overview
///
/// - `Once`: the simplest one-shot task without schedule.
/// It starts immediately after adding to Scheduler and doesn't repeat after finishing.
/// - `OnceDelayed`: The same as `Once` but it starts after specified delay.
/// - `Interval`: this is the simplest repeatable task, scheduler starts it immediately after adding, waits for finish
/// and starts the next instance after specified interval.
/// So there can be a single working job only with this type of schedule.
/// - `IntervalDelayed`: its behavior is similar to `Interval` but scheduler starts first job with some specified delay.
/// - `Cron`: the most flexible schedule type which uses well-known cron [`expressions`](CronSchedule) to define time to run
/// and [`CronOpts`] parameter which defines the behavior of task right after adding to scheduler (start first job immediately or
/// strictly according to the schedule) and allows or restricts concurrent running of jobs.
///
/// ## Examples
///
/// ```rust
/// use sacs::task::*;
/// use std::time::Duration;
///
/// let once = TaskSchedule::Once;
/// let once_after_5m = TaskSchedule::OnceDelayed(Duration::from_secs(5 * 60));
/// let interval_5s = TaskSchedule::Interval(Duration::from_secs(5));
/// let interval_after_15s = TaskSchedule::IntervalDelayed(Duration::from_secs(15), Duration::from_secs(5));
///
/// // Every workday, every morning, every 15 minutes.
/// // Run the next job even if the previous job is still running.
/// let cron = TaskSchedule::Cron(
///             "*/15 8-11 * * Mon-Fri".try_into().unwrap(),
///             CronOpts {
///                 at_start: false,
///                 concurrent: true,
///             });
/// ```
///
#[derive(Clone, Debug, PartialEq)]
pub enum TaskSchedule {
    /// Starts the job immediately and runs it once (no repetitions).
    Once,
    /// Starts the job after specified delay and runs it once (no repetitions).
    OnceDelayed(Duration),
    /// Starts the first job immediately and after finishing of the previous job repeats it every specified interval.
    Interval(Duration),
    /// Starts the first job with specified delay and after finishing of the first job repeats it every specified interval.
    IntervalDelayed(Duration, Duration),
    /// Runs job(s) repeatedly according to [`cron schedule`](CronSchedule) with respect to [`options`](CronOpts).
    /// See examples above and documentation of [`CronSchedule`] and [`CronOpts`] for details.
    Cron(CronSchedule, CronOpts),
}

impl TaskSchedule {
    pub(crate) fn initial_run_time(&self) -> SystemTime {
        match self {
            TaskSchedule::Once => SystemTime::now(),
            TaskSchedule::OnceDelayed(delay) => SystemTime::now().checked_add(*delay).unwrap(),
            TaskSchedule::Interval(_interval) => SystemTime::now(),
            TaskSchedule::IntervalDelayed(_interval, delay) => {
                SystemTime::now().checked_add(*delay).unwrap()
            }
            TaskSchedule::Cron(schedule, opts) => {
                if opts.at_start {
                    SystemTime::now()
                } else {
                    schedule.upcoming()
                }
            }
        }
    }

    pub(crate) fn after_start_run_time(&self) -> Option<SystemTime> {
        match self {
            TaskSchedule::Cron(schedule, opts) => {
                if opts.concurrent {
                    Some(schedule.upcoming())
                } else {
                    None
                }
            }
            TaskSchedule::Once => None,
            TaskSchedule::OnceDelayed(_) => None,
            TaskSchedule::Interval(_) => None,
            TaskSchedule::IntervalDelayed(_, _) => None,
        }
    }
    pub(crate) fn after_finish_run_time(&self) -> Option<SystemTime> {
        match self {
            TaskSchedule::Interval(interval) => {
                Some(SystemTime::now().checked_add(*interval).unwrap())
            }
            TaskSchedule::IntervalDelayed(interval, _delay) => {
                Some(SystemTime::now().checked_add(*interval).unwrap())
            }
            TaskSchedule::Once => None,
            TaskSchedule::OnceDelayed(_) => None,
            TaskSchedule::Cron(schedule, opts) => {
                if opts.concurrent {
                    None
                } else {
                    Some(schedule.upcoming())
                }
            }
        }
    }
}

/// Defines specific behavior of cron schedule.
#[derive(Clone, Debug, Default, PartialEq)]
pub struct CronOpts {
    /// If `true` then the first job will be scheduled right after adding the task to scheduler even if
    /// this time is out of schedule. Default is `false`.
    pub at_start: bool,
    /// If `true` then scheduler will run a new job every moment of schedule regardless of completion
    /// of previous run.
    /// If `false` (default), then scheduler prohibits
    /// running several tasks at the same time guaranteeing that a single job only will be running.
    pub concurrent: bool,
}

/// Represents the current state of [`Task`] instance.
///
/// Each task in every moment of time has some determined state:
/// - just created task which wasn't pushed to scheduler is `New`.
/// - when scheduler got the task it plans when the task should be started and puts it to `Waiting`
/// until time to run arrived.
/// - when start time arrived,
/// the scheduler posts job (instance of a task) to execution engine and moves it `Scheduled` state.
/// - when executor started the job (this moment depends on the amount of free execution resources),
/// it moves the task to `Running` state.
/// - when the task is completed, it may be rescheduled (if it's repeatable) and moved to `Waiting` or `Scheduled`,
/// or may be `Finished`
/// if that's kind of one-shot task.
#[derive(Default, Clone, PartialEq, Debug)]
pub enum TaskStatus {
    /// Just created, not added to `Scheduler`.
    #[default]
    New,
    /// Scheduler waits for the specified moment to run the job.
    Waiting,
    /// Job instance has been scheduled to execute but hasn't been run yet.
    Scheduled,
    /// It works right now.
    Running,
<<<<<<< HEAD
    /// All jobs of the task have been finished (completed, cancelled or timeouted) and no more jobs will be scheduled anymore.
=======
    /// All jobs of the task have been finished (completed or canceled), and no more jobs will be scheduled anymore.
>>>>>>> 7cc7e3e5
    Finished,
}

#[derive(Default, Clone)]
pub(crate) struct TaskState {
    waiting: usize,
    scheduled: usize,
    running: usize,
    completed: usize,
    cancelled: usize,
    timeouted: usize,
    scheduled_jobs: BTreeSet<JobId>,
    running_jobs: BTreeSet<JobId>,
    last_finished_at: Option<SystemTime>,
}

impl std::fmt::Debug for TaskState {
    fn fmt(&self, f: &mut std::fmt::Formatter<'_>) -> std::fmt::Result {
        let last_finished_at = if let Some(last_finished_at) = self.last_finished_at {
            format!("{}", DateTime::<Local>::from(last_finished_at))
        } else {
            "None".to_string()
        };

        f.debug_struct("TaskState")
            .field("waiting", &self.waiting)
            .field("scheduled", &self.scheduled)
            .field("running", &self.running)
            .field("completed", &self.completed)
            .field("cancelled", &self.cancelled)
            .field("timeouted", &self.timeouted)
            .field("scheduled_jobs", &self.scheduled_jobs)
            .field("running_jobs", &self.running_jobs)
            .field("last_finished_at", &last_finished_at)
            .finish()
    }
}

impl TaskState {
    pub(crate) fn status(&self) -> TaskStatus {
        if self.running > 0 {
            TaskStatus::Running
        } else if self.scheduled > 0 {
            TaskStatus::Scheduled
        } else if self.waiting > 0 {
            TaskStatus::Waiting
        } else if (self.completed + self.cancelled + self.timeouted) > 0 {
            TaskStatus::Finished
        } else {
            TaskStatus::New
        }
    }

    pub(crate) fn enqueued(&mut self) -> &Self {
        self.waiting += 1;
        debug!(status = ?self.status(), "task enqueued");
        self
    }

    pub(crate) fn scheduled(&mut self, id: JobId) -> &Self {
        self.waiting -= 1;
        self.scheduled += 1;
        self.scheduled_jobs.insert(id);
        debug!(status = ?self.status(), "task scheduled");
        self
    }

    pub(crate) fn started(&mut self, id: JobId) -> &Self {
        self.scheduled -= 1;
        self.running += 1;
        self.scheduled_jobs.remove(&id);
        self.running_jobs.insert(id);
        debug!(status = ?self.status(), "task started");
        self
    }

    pub(crate) fn completed(&mut self, id: &JobId) -> &Self {
        self.running -= 1;
        self.completed += 1;
        self.running_jobs.remove(id);
        self.last_finished_at = Some(SystemTime::now());
        debug!(status = ?self.status(), "task completed");
        self
    }

    pub(crate) fn cancelled(&mut self, id: &JobId) -> &Self {
        self.cancelled += 1;
        if self.running_jobs.remove(id) {
            self.running -= 1;
        } else {
            self.scheduled_jobs.remove(id);
            self.scheduled -= 1;
        }
        self.last_finished_at = Some(SystemTime::now());
        debug!(status = ?self.status(), "task canceled");
        self
    }

    pub(crate) fn timeouted(&mut self, id: &JobId) -> &Self {
        self.running -= 1;
        self.timeouted += 1;
        self.running_jobs.remove(id);
        self.last_finished_at = Some(SystemTime::now());
        debug!("timeouted: status={:?}, {self:?}", self.status());
        self
    }

    pub(crate) fn finished(&self) -> bool {
        self.waiting == 0
            && self.scheduled == 0
            && self.running == 0
            && (self.completed + self.cancelled + self.timeouted) > 0
            && self.scheduled_jobs.is_empty()
            && self.running_jobs.is_empty()
    }

    pub(crate) fn last_finished_at(&self) -> Option<SystemTime> {
        self.last_finished_at
    }

    pub(crate) fn jobs(&self) -> BTreeSet<JobId> {
        let mut jobs = BTreeSet::new();
        jobs.extend(self.scheduled_jobs.clone());
        jobs.extend(self.running_jobs.clone());
        jobs
    }
}

/// Defines cron expression used by schedule.
///
/// It uses seven items expression: seconds, minutes, hours, days (month), months, days (week), years.
/// Seconds and years can be omitted: if an expression has five items, it runs at second 0 every year;
/// if it has six items - the first item defines seconds.
///
/// ## Examples
///
/// ```rust
/// use sacs::task::CronSchedule;
///
/// let every_minute_1: CronSchedule = "* * * * *".try_into().unwrap();
/// let every_minute_2: CronSchedule = "0 * * * * *".try_into().unwrap();
/// assert_eq!(every_minute_1, every_minute_2);
///
/// let every_5th_second: CronSchedule = "*/5 * * * * *".try_into().unwrap();
/// let every_business_hour: CronSchedule = "0 9-18 * * Mon-Fri".try_into().unwrap();
///
/// // Every even year every 10 seconds at 9:00-9:01am on January 1st if this is a weekend.
/// let something_senseless: CronSchedule = "*/10 0 9 1 1 Sat,Sun */2".try_into().unwrap();
/// ```
///
#[derive(Clone, Debug, PartialEq)]
pub struct CronSchedule {
    schedule: Schedule,
}

impl Display for CronSchedule {
    fn fmt(&self, f: &mut std::fmt::Formatter<'_>) -> std::fmt::Result {
        write!(f, "{}", self.schedule)
    }
}

impl CronSchedule {
    fn upcoming(&self) -> SystemTime {
        let next: SystemTime = self.schedule.upcoming(Local).take(1).next().unwrap().into();
        next
    }
}

impl TryFrom<String> for CronSchedule {
    type Error = Error;

    fn try_from(value: String) -> Result<Self, Self::Error> {
        // Sanitize it
        let value = value
            .split(' ')
            .map(String::from)
            .filter(|s| !s.is_empty())
            .collect::<Vec<String>>()
            .join(" ");
        // Add leading seconds if absent
        let value = if value.split(' ').count() == 5 {
            String::from("0 ") + &value
        } else {
            value
        };

        // Try to convert into schedule
        let schedule = Schedule::from_str(value.as_str())?;
        Ok(Self { schedule })
    }
}

impl TryFrom<&str> for CronSchedule {
    type Error = Error;

    fn try_from(value: &str) -> Result<Self, Self::Error> {
        Self::try_from(value.to_string())
    }
}

impl TryFrom<&String> for CronSchedule {
    type Error = Error;

    fn try_from(value: &String) -> Result<Self, Self::Error> {
        Self::try_from(value.to_string())
    }
}

impl From<EventId> for TaskId {
    fn from(value: EventId) -> Self {
        Self { id: value.id }
    }
}

#[cfg(test)]
mod test {
    use super::*;
    use crate::Result;

    #[test]
    fn cron_with_seconds() {
        let cron: Result<CronSchedule> = " *    * * * * *".try_into();
        assert!(cron.is_ok());

        let cron: Result<CronSchedule> = " 5  * * * * * ".try_into();
        assert!(cron.is_ok());

        let cron: Result<CronSchedule> = " */5 * *  *  * * ".try_into();
        assert!(cron.is_ok());
    }

    #[test]
    fn cron_without_seconds() {
        let cron: Result<CronSchedule> = " * * *  * *".try_into();
        assert!(cron.is_ok());

        let cron: Result<CronSchedule> = " 12 * * *  * ".try_into();
        assert!(cron.is_ok());

        let cron: Result<CronSchedule> = " */10 3 *  * * ".try_into();
        assert!(cron.is_ok());
    }

    #[test]
    fn wrong_cron_expression() {
        let cron: Result<CronSchedule> = "* * * * ".try_into();
        assert!(cron.is_err());

        let cron: Result<CronSchedule> = "* 24 * * * ".try_into();
        assert!(cron.is_err());

        let cron: Result<CronSchedule> = "* * 0,32 * * ".try_into();
        assert!(cron.is_err());

        let cron: Result<CronSchedule> = "* * * 13 * ".try_into();
        assert!(cron.is_err());
    }

    #[test]
    fn task_state_transition() {
        let job1 = JobId::new("task 1 id");
        let job2 = JobId::new("task 2 id");
        let job3 = JobId::new("task 3 id");

        let mut state = TaskState::default();
        assert_eq!(state.status(), TaskStatus::New);
        assert!(!state.finished());
        assert!(state.last_finished_at().is_none());
        assert_eq!(format!("{state:?}"), String::from("TaskState { waiting: 0, scheduled: 0, running: 0, completed: 0, cancelled: 0, timeouted: 0, scheduled_jobs: {}, running_jobs: {}, last_finished_at: \"None\" }"));

        state.enqueued();
        assert_eq!(state.status(), TaskStatus::Waiting);
        assert!(!state.finished());
        assert!(state.last_finished_at().is_none());
        assert_eq!(format!("{state:?}"), String::from("TaskState { waiting: 1, scheduled: 0, running: 0, completed: 0, cancelled: 0, timeouted: 0, scheduled_jobs: {}, running_jobs: {}, last_finished_at: \"None\" }"));

        state.enqueued();
        assert_eq!(state.status(), TaskStatus::Waiting);
        assert!(!state.finished());
        assert!(state.last_finished_at().is_none());
        assert_eq!(format!("{state:?}"), String::from("TaskState { waiting: 2, scheduled: 0, running: 0, completed: 0, cancelled: 0, timeouted: 0, scheduled_jobs: {}, running_jobs: {}, last_finished_at: \"None\" }"));

        state.enqueued();
        assert_eq!(state.status(), TaskStatus::Waiting);
        assert!(!state.finished());
        assert!(state.last_finished_at().is_none());
        assert_eq!(format!("{state:?}"), String::from("TaskState { waiting: 3, scheduled: 0, running: 0, completed: 0, cancelled: 0, timeouted: 0, scheduled_jobs: {}, running_jobs: {}, last_finished_at: \"None\" }"));

        state.scheduled(job1.clone());
        assert_eq!(state.status(), TaskStatus::Scheduled);
        assert!(!state.finished());
        assert!(state.last_finished_at().is_none());
        assert_eq!(format!("{state:?}"), format!("TaskState {{ waiting: 2, scheduled: 1, running: 0, completed: 0, cancelled: 0, timeouted: 0, scheduled_jobs: {{JobId {{ task_id: TaskId {{ id: \"task 1 id\" }}, id: {} }}}}, running_jobs: {{}}, last_finished_at: \"None\" }}", job1.id.to_string()));

        state.started(job1.clone());
        assert_eq!(state.status(), TaskStatus::Running);
        assert!(!state.finished());
        assert!(state.last_finished_at().is_none());
        assert_eq!(format!("{state:?}"), format!("TaskState {{ waiting: 2, scheduled: 0, running: 1, completed: 0, cancelled: 0, timeouted: 0, scheduled_jobs: {{}}, running_jobs: {{JobId {{ task_id: TaskId {{ id: \"task 1 id\" }}, id: {} }}}}, last_finished_at: \"None\" }}", job1.id.to_string()));

        state.scheduled(job2.clone());
        assert_eq!(state.status(), TaskStatus::Running);
        assert!(!state.finished());
        assert!(state.last_finished_at().is_none());
        assert_eq!(format!("{state:?}"), format!("TaskState {{ waiting: 1, scheduled: 1, running: 1, completed: 0, cancelled: 0, timeouted: 0, scheduled_jobs: {{JobId {{ task_id: TaskId {{ id: \"task 2 id\" }}, id: {} }}}}, running_jobs: {{JobId {{ task_id: TaskId {{ id: \"task 1 id\" }}, id: {} }}}}, last_finished_at: \"None\" }}", job2.id.to_string(), job1.id.to_string()));

        let jobs = state.jobs();
        let expected = BTreeSet::<JobId>::from([job1.clone(), job2.clone()]);
        assert_eq!(jobs, expected);

        state.scheduled(job3.clone());
        assert_eq!(state.status(), TaskStatus::Running);
        assert!(!state.finished());
        assert!(state.last_finished_at().is_none());
        assert_eq!(format!("{state:?}"), format!("TaskState {{ waiting: 0, scheduled: 2, running: 1, completed: 0, cancelled: 0, timeouted: 0, scheduled_jobs: {{JobId {{ task_id: TaskId {{ id: \"task 2 id\" }}, id: {} }}, JobId {{ task_id: TaskId {{ id: \"task 3 id\" }}, id: {} }}}}, running_jobs: {{JobId {{ task_id: TaskId {{ id: \"task 1 id\" }}, id: {} }}}}, last_finished_at: \"None\" }}", job2.id.to_string(), job3.id.to_string(), job1.id.to_string()));

        let jobs = state.jobs();
        let expected = BTreeSet::<JobId>::from([job1.clone(), job2.clone(), job3.clone()]);
        assert_eq!(jobs, expected);

        state.started(job3.clone());
        assert_eq!(state.status(), TaskStatus::Running);
        assert!(!state.finished());
        assert!(state.last_finished_at().is_none());
        assert_eq!(format!("{state:?}"), format!("TaskState {{ waiting: 0, scheduled: 1, running: 2, completed: 0, cancelled: 0, timeouted: 0, scheduled_jobs: {{JobId {{ task_id: TaskId {{ id: \"task 2 id\" }}, id: {} }}}}, running_jobs: {{JobId {{ task_id: TaskId {{ id: \"task 1 id\" }}, id: {} }}, JobId {{ task_id: TaskId {{ id: \"task 3 id\" }}, id: {} }}}}, last_finished_at: \"None\" }}", job2.id.to_string(), job1.id.to_string(), job3.id.to_string()));

        let jobs = state.jobs();
        let expected = BTreeSet::<JobId>::from([job1.clone(), job2.clone(), job3.clone()]);
        assert_eq!(jobs, expected);

        state.cancelled(&job2);
        assert_eq!(state.status(), TaskStatus::Running);
        assert!(!state.finished());
        assert!(state.last_finished_at().is_some());
        assert_eq!(format!("{state:?}"), format!("TaskState {{ waiting: 0, scheduled: 0, running: 2, completed: 0, cancelled: 1, timeouted: 0, scheduled_jobs: {{}}, running_jobs: {{JobId {{ task_id: TaskId {{ id: \"task 1 id\" }}, id: {} }}, JobId {{ task_id: TaskId {{ id: \"task 3 id\" }}, id: {} }}}}, last_finished_at: \"{}\" }}", job1.id.to_string(), job3.id.to_string(), DateTime::<Local>::from(state.last_finished_at().unwrap())));

        let jobs = state.jobs();
        let expected = BTreeSet::<JobId>::from([job1.clone(), job3.clone()]);
        assert_eq!(jobs, expected);

        state.timeouted(&job3);
        assert_eq!(state.status(), TaskStatus::Running);
        assert!(!state.finished());
        assert!(state.last_finished_at().is_some());
        assert_eq!(format!("{state:?}"), format!("TaskState {{ waiting: 0, scheduled: 0, running: 1, completed: 0, cancelled: 1, timeouted: 1, scheduled_jobs: {{}}, running_jobs: {{JobId {{ task_id: TaskId {{ id: \"task 1 id\" }}, id: {} }}}}, last_finished_at: \"{}\" }}", job1.id.to_string(), DateTime::<Local>::from(state.last_finished_at().unwrap())));

        let jobs = state.jobs();
        let expected = BTreeSet::<JobId>::from([job1.clone()]);
        assert_eq!(jobs, expected);

        state.completed(&job1);
        assert_eq!(state.status(), TaskStatus::Finished);
        assert!(state.finished());
        assert!(state.last_finished_at().is_some());
        assert_eq!(format!("{state:?}"), format!("TaskState {{ waiting: 0, scheduled: 0, running: 0, completed: 1, cancelled: 1, timeouted: 1, scheduled_jobs: {{}}, running_jobs: {{}}, last_finished_at: \"{}\" }}", DateTime::<Local>::from(state.last_finished_at().unwrap())));

        let jobs = state.jobs();
        let expected = BTreeSet::<JobId>::new();
        assert_eq!(jobs, expected);
    }

    #[test]
    fn cron_opts_default() {
        assert_eq!(
            CronOpts::default(),
            CronOpts {
                at_start: false,
                concurrent: false
            }
        );
    }

    #[test]
    fn type_convertors() {
        let uuid_id = Uuid::new_v4();
        let str_id = uuid_id.to_string();

        assert_eq!(
            TaskId::from(String::from("TASK_ID")).id,
            String::from("TASK_ID")
        );
        assert_eq!(
            TaskId::from(&String::from("TASK_ID")).id,
            String::from("TASK_ID")
        );

        assert_eq!(TaskId::from("TASK_ID").id, String::from("TASK_ID"));

        assert_eq!(TaskId::from(uuid_id).id, str_id);
        assert_eq!(TaskId::from(&uuid_id).id, str_id);

        assert_eq!(String::from(TaskId::from(uuid_id)), str_id);
        assert_eq!(String::from(&TaskId::from(uuid_id)), str_id);
    }

    #[test]
    fn constructors() {
        let task = Task::new(TaskSchedule::OnceDelayed(Duration::from_secs(1)), |_id| {
            Box::pin(async move {})
        });

        assert_eq!(
            task.clone().with_id("TEST").id().to_string(),
            String::from("TEST")
        );
        assert_eq!(
            task.clone().with_schedule(TaskSchedule::Once).schedule(),
            TaskSchedule::Once
        );
        assert_eq!(
            task.clone().with_timeout(Duration::from_secs(10)).timeout(),
            Some(Duration::from_secs(10))
        );
        assert_eq!(task.clone().timeout(), None);
        assert_eq!(task.status(), TaskStatus::New);

        let id = Uuid::new_v4();
        #[allow(deprecated)]
        let task = Task::new_with_id(
            TaskSchedule::OnceDelayed(Duration::from_secs(1)),
            |_id| Box::pin(async move {}),
            id.into(),
        );
        assert_eq!(task.id().to_string(), id.to_string());
        assert_eq!(task.status(), TaskStatus::New);

        assert_eq!(
            CronSchedule::try_from("1 2 3 4 5").unwrap(),
            CronSchedule::try_from(String::from("1 2 3 4 5")).unwrap()
        );
        assert_eq!(
            CronSchedule::try_from("1 2 3 4 5").unwrap(),
            CronSchedule::try_from(&String::from("1 2 3 4 5")).unwrap()
        );
    }

    #[test]
    fn debug_formatter() {
        let task1 = Task::new(TaskSchedule::Once, |_id| Box::pin(async move {})).with_id("TEST");
        let task2 = Task::new(TaskSchedule::Once, |_id| Box::pin(async move {}))
            .with_id("TEST_WITH_TIMEOUT")
            .with_timeout(Duration::from_secs(1));

        assert_eq!(format!("{:?}", task1), format!("Task {{ id: TaskId {{ id: \"TEST\" }}, schedule: Once, state: TaskState {{ waiting: 0, scheduled: 0, running: 0, completed: 0, cancelled: 0, timeouted: 0, scheduled_jobs: {{}}, running_jobs: {{}}, last_finished_at: \"None\" }}, timeout: None }}"));
        assert_eq!(format!("{:?}", task2), format!("Task {{ id: TaskId {{ id: \"TEST_WITH_TIMEOUT\" }}, schedule: Once, state: TaskState {{ waiting: 0, scheduled: 0, running: 0, completed: 0, cancelled: 0, timeouted: 0, scheduled_jobs: {{}}, running_jobs: {{}}, last_finished_at: \"None\" }}, timeout: Some(1s) }}"));

        assert_eq!(
            format!("{}", CronSchedule::try_from("1 2 3 4 5").unwrap()),
            String::from("0 1 2 3 4 5")
        );
    }
}<|MERGE_RESOLUTION|>--- conflicted
+++ resolved
@@ -505,11 +505,7 @@
     Scheduled,
     /// It works right now.
     Running,
-<<<<<<< HEAD
     /// All jobs of the task have been finished (completed, cancelled or timeouted) and no more jobs will be scheduled anymore.
-=======
-    /// All jobs of the task have been finished (completed or canceled), and no more jobs will be scheduled anymore.
->>>>>>> 7cc7e3e5
     Finished,
 }
 
